--- conflicted
+++ resolved
@@ -1,16 +1,3 @@
-<<<<<<< HEAD
-from typing import Optional
-
-
-def maybe_num_nodes(index, num_nodes: Optional[int] = None):
-    out: int = 0
-    if num_nodes is None:
-        out = index.max().item() + 1
-    else:
-        assert num_nodes is not None
-        out = num_nodes
-    return out
-=======
 from copy import copy
 from typing import Optional
 
@@ -39,5 +26,4 @@
             N = int(edge_index[1].max() + 1)
             num_nodes_dict[key] = max(N, num_nodes_dict.get(key, N))
 
-    return num_nodes_dict
->>>>>>> b8187df5
+    return num_nodes_dict