--- conflicted
+++ resolved
@@ -5,15 +5,10 @@
 from .metrics import ExplanationMetric
 
 __all__ = [
-<<<<<<< HEAD
-    'ExplainerConfig', 'ModelConfig', 'ThresholdConfig', 'Explanation',
-    'Explainer', 'ExplanationMetric'
-=======
     'ExplainerConfig',
     'ModelConfig',
     'ThresholdConfig',
     'Explanation',
     'HeteroExplanation',
     'Explainer',
->>>>>>> 9a587477
 ]